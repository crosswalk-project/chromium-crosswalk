--- conflicted
+++ resolved
@@ -1,813 +1,708 @@
-vars = {
-  'eyes-free':
-    'http://eyes-free.googlecode.com/svn',
-  'blink':
-    'http://src.chromium.org/blink',
-  'skia':
-    'http://skia.googlecode.com/svn',
-  'google-breakpad':
-    'http://google-breakpad.googlecode.com/svn',
-  'sawbuck':
-    'http://sawbuck.googlecode.com/svn',
-  'mozc':
-    'http://mozc.googlecode.com/svn',
-  'git.chromium.org':
-    'https://chromium.googlesource.com',
-  'v8-i18n':
-    'http://v8-i18n.googlecode.com/svn',
-  'selenium':
-    'http://selenium.googlecode.com/svn',
-  'buildspec_platforms':
-    'all',
-  'snappy':
-    'http://snappy.googlecode.com/svn',
-  'ppapi':
-    'http://ppapi.googlecode.com/svn',
-  'pywebsocket':
-    'http://pywebsocket.googlecode.com/svn',
-  'libaddressinput':
-    'http://libaddressinput.googlecode.com/svn',
-  'pyftpdlib':
-    'http://pyftpdlib.googlecode.com/svn',
-  'google-url':
-    'http://google-url.googlecode.com/svn',
-  'googletest':
-    'http://googletest.googlecode.com/svn',
-  'gyp':
-    'http://gyp.googlecode.com/svn',
-  'seccompsandbox':
-    'http://seccompsandbox.googlecode.com/svn',
-  'ots':
-    'http://ots.googlecode.com/svn',
-  'angleproject':
-    'http://angleproject.googlecode.com/svn',
-  'pefile':
-    'http://pefile.googlecode.com/svn',
-  'open-vcdiff':
-    'http://open-vcdiff.googlecode.com/svn',
-  'linux-syscall-support':
-    'http://linux-syscall-support.googlecode.com/svn',
-  'trace-viewer':
-    'http://trace-viewer.googlecode.com/svn',
-  'webrtc':
-    'http://webrtc.googlecode.com/svn',
-  'web-page-replay':
-    'http://web-page-replay.googlecode.com/svn',
-  'libjingle':
-    'http://libjingle.googlecode.com/svn',
-  'cld2':
-    'https://cld2.googlecode.com/svn',
-  'google-cache-invalidation-api':
-    'http://google-cache-invalidation-api.googlecode.com/svn',
-  'jsr-305':
-    'http://jsr-305.googlecode.com/svn',
-  'bidichecker':
-    'http://bidichecker.googlecode.com/svn',
-  'native_client':
-    'http://src.chromium.org/native_client',
-  'jsoncpp':
-    'http://svn.code.sf.net/p/jsoncpp/code',
-  'leveldb':
-    'http://leveldb.googlecode.com/svn',
-  'webkit_trunk':
-    'http://src.chromium.org/blink/trunk',
-  'google-toolbox-for-mac':
-    'http://google-toolbox-for-mac.googlecode.com/svn',
-  'grit-i18n':
-    'http://grit-i18n.googlecode.com/svn',
-  'pdfsqueeze':
-    'http://pdfsqueeze.googlecode.com/svn',
-  'protobuf':
-    'http://protobuf.googlecode.com/svn',
-  'smhasher':
-    'http://smhasher.googlecode.com/svn',
-  'googlemock':
-    'http://googlemock.googlecode.com/svn',
-  'libyuv':
-    'http://libyuv.googlecode.com/svn',
-  'rlz':
-    'http://rlz.googlecode.com/svn',
-  'v8':
-    'http://v8.googlecode.com/svn',
-  'pymox':
-    'http://pymox.googlecode.com/svn',
-  'sfntly':
-    'http://sfntly.googlecode.com/svn',
-  'sctp-refimpl':
-    'https://sctp-refimpl.googlecode.com/svn',
-  'libphonenumber':
-    'http://libphonenumber.googlecode.com/svn',
-  'octane-benchmark':
-    'http://octane-benchmark.googlecode.com/svn',
-  'google-safe-browsing':
-    'http://google-safe-browsing.googlecode.com/svn'
-}
-
-deps_os = {
-  'win': {
-    'src/third_party/yasm/binaries':
-      (Var("git.chromium.org")) + '/chromium/deps/yasm/binaries.git@52f9b3f4b0aa06da24ef8b123058bb61ee468881',
-    'src/chrome/tools/test/reference_build/chrome_win':
-      (Var("git.chromium.org")) + '/chromium/reference_builds/chrome_win.git@f8a3a845dfc845df6b14280f04f86a61959357ef',
-    'src/third_party/nacl_sdk_binaries':
-      (Var("git.chromium.org")) + '/chromium/deps/nacl_sdk_binaries.git@759dfca03bdc774da7ecbf974f6e2b84f43699a5',
-    'src/third_party/lighttpd':
-      (Var("git.chromium.org")) + '/chromium/deps/lighttpd.git@9dfa55d15937a688a92cbf2b7a8621b0927d06eb',
-    'src/third_party/gnu_binutils':
-      (Var("git.chromium.org")) + '/native_client/deps/third_party/gnu_binutils.git@f4003433b61b25666565690caf3d7a7a1a4ec436',
-    'src/third_party/pefile':
-      (Var("git.chromium.org")) + '/external/pefile.git@72c6ae42396cb913bcab63c15585dc3b5c3f92f1',
-    'src/third_party/psyco_win32':
-      (Var("git.chromium.org")) + '/chromium/deps/psyco_win32.git@f5af9f6910ee5a8075bbaeed0591469f1661d868',
-    'src/third_party/mingw-w64/mingw/bin':
-      (Var("git.chromium.org")) + '/native_client/deps/third_party/mingw-w64/mingw/bin.git@3cc8b140b883a9fe4986d12cfd46c16a093d3527',
-    'src/third_party/perl':
-      (Var("git.chromium.org")) + '/chromium/deps/perl.git@ac0d98b5cee6c024b0cffeb4f8f45b6fc5ccdb78',
-    'src/third_party/gperf':
-      (Var("git.chromium.org")) + '/chromium/deps/gperf.git@d892d79f64f9449770443fb06da49b5a1e5d33c1',
-    'src/third_party/cygwin':
-      (Var("git.chromium.org")) + '/chromium/deps/cygwin.git@c89e446b273697fadf3a10ff1007a97c0b7de6df',
-    'src/third_party/swig/win':
-      (Var("git.chromium.org")) + '/chromium/deps/swig/win.git@986f013ba518541adf5c839811efb35630a31031',
-    'src/third_party/bison':
-      (Var("git.chromium.org")) + '/chromium/deps/bison.git@083c9a45e4affdd5464ee2b224c2df649c6e26c3',
-    'src/third_party/nss':
-      (Var("git.chromium.org")) + '/chromium/deps/nss.git@87b96db4268293187d7cf741907a6d5d1d8080e0'
-  },
-  'mac': {
-    'src/third_party/pdfsqueeze':
-      (Var("git.chromium.org")) + '/external/pdfsqueeze.git@5936b871e6a087b7e50d4cbcb122378d8a07499f',
-    'src/chrome/installer/mac/third_party/xz/xz':
-      (Var("git.chromium.org")) + '/chromium/deps/xz.git@eecaf55632ca72e90eb2641376bce7cdbc7284f7',
-    'src/third_party/lighttpd':
-      (Var("git.chromium.org")) + '/chromium/deps/lighttpd.git@9dfa55d15937a688a92cbf2b7a8621b0927d06eb',
-    'src/third_party/swig/mac':
-      (Var("git.chromium.org")) + '/chromium/deps/swig/mac.git@1b182eef16df2b506f1d710b34df65d55c1ac44e',
-    'src/third_party/google_toolbox_for_mac/src':
-      (Var("git.chromium.org")) + '/external/google-toolbox-for-mac.git@a09526298f9dd1ec49d3b3ac5608d2a257b94cef',
-    'src/chrome/tools/test/reference_build/chrome_mac':
-      (Var("git.chromium.org")) + '/chromium/reference_builds/chrome_mac.git@8dc181329e7c5255f83b4b85dc2f71498a237955',
-    'src/third_party/nss':
-      (Var("git.chromium.org")) + '/chromium/deps/nss.git@87b96db4268293187d7cf741907a6d5d1d8080e0'
-  },
-  'ios': {
-    'src/third_party/webdriver/pylib': None,
-    'src/third_party/sfntly/cpp/src': None,
-    'src/third_party/bidichecker': None,
-    'src/third_party/libc++/trunk': None,
-    'src/tools/page_cycler/acid3': None,
-<<<<<<< HEAD
-    'src/third_party/nss':
-      (Var("git.chromium.org")) + '/chromium/deps/nss.git@87b96db4268293187d7cf741907a6d5d1d8080e0',
-    'src/chrome/test/data/perf/canvas_bench': None,
-    'src/third_party/libexif/sources': None,
-    'src/build/util/support': None,
-    'src/third_party/libc++abi/trunk': None,
-=======
-    'src/chrome/test/data/perf/canvas_bench': None,
-    'src/third_party/libexif/sources': None,
-    'src/build/util/support': None,
-    'src/third_party/libsrtp': None,
->>>>>>> df9e8eac
-    'src/third_party/WebKit/LayoutTests/w3c/csswg-test': None,
-    'src/third_party/pymox/src': None,
-    'src/media/cdm/ppapi/api': None,
-    'src/third_party/v8-i18n': None,
-    'src/third_party/safe_browsing/testing': None,
-    'src/chrome/test/data/perf/frame_rate/content': None,
-    'src/third_party/openmax_dl': None,
-    'src/third_party/google_toolbox_for_mac/src':
-      (Var("git.chromium.org")) + '/external/google-toolbox-for-mac.git@a09526298f9dd1ec49d3b3ac5608d2a257b94cef',
-<<<<<<< HEAD
-    'src/third_party/WebKit/LayoutTests/w3c/web-platform-tests': None,
-=======
-    'src/third_party/webgl': None,
-    'src/third_party/WebKit/LayoutTests/w3c/web-platform-tests': None,
-    'src/third_party/scons-2.0.1': None,
->>>>>>> df9e8eac
-    'src/chrome/test/data/extensions/api_test/permissions/nacl_enabled/bin': None,
-    'src/third_party/opus/src': None,
-    'src/third_party/webpagereplay': None,
-    'src/third_party/hunspell_dictionaries': None,
-    'src/native_client': None,
-    'src/third_party/usrsctp/usrsctplib': None,
-    'src/third_party/brotli/src': None,
-<<<<<<< HEAD
-    'src/third_party/webgl': None,
-    'src/third_party/yasm/source/patched-yasm': None,
-    'src/testing/iossim/third_party/class-dump':
-      (Var("git.chromium.org")) + '/chromium/deps/class-dump.git@89bd40883c767584240b4dade8b74e6f57b9bdab',
-    'src/third_party/libjpeg_turbo': None,
-    'src/third_party/cld_2/src': None,
-    'src/third_party/libsrtp': None,
-=======
-    'src/third_party/libc++abi/trunk': None,
-    'src/third_party/yasm/source/patched-yasm': None,
-    'src/testing/iossim/third_party/class-dump':
-      (Var("git.chromium.org")) + '/chromium/deps/class-dump.git@89bd40883c767584240b4dade8b74e6f57b9bdab',
-    'src/third_party/cld_2/src': None,
-    'src/third_party/libjpeg_turbo': None,
->>>>>>> df9e8eac
-    'src/third_party/ots': None,
-    'src/third_party/ffmpeg': None,
-    'src/third_party/hunspell': None,
-    'src/third_party/swig/Lib': None,
-<<<<<<< HEAD
-    'src/third_party/scons-2.0.1': None
-    },
-    'unix': {
-      'src/third_party/fontconfig/src':
-        (Var("git.chromium.org")) + '/external/fontconfig.git@f16c3118e25546c1b749f9823c51827a60aeb5c1',
-      'build/third_party/cbuildbot_chromite':
-        (Var("git.chromium.org")) + '/chromiumos/chromite.git@1e95b44e033daa6b48e2e9702c5b08a9410f11d8',
-      'src/third_party/cros_system_api':
-        (Var("git.chromium.org")) + '/chromiumos/platform/system_api.git@f0fc55329fa536195861778a2ddc6115b4a977bc',
-      'src/third_party/pyelftools':
-        (Var("git.chromium.org")) + '/chromiumos/third_party/pyelftools.git@bdc1d380acd88d4bfaf47265008091483b0d614e',
-      'src/third_party/chromite':
-        (Var("git.chromium.org")) + '/chromiumos/chromite.git@8e92d5c24da7967e27ab2498abc2d2f7ac6ec65a',
-      'build/third_party/xvfb':
-        '/trunk/tools/third_party/xvfb@125214',
-      'src/third_party/xdg-utils':
-        (Var("git.chromium.org")) + '/chromium/deps/xdg-utils.git@d80274d5869b17b8c9067a1022e4416ee7ed5e0d',
-      'src/third_party/undoview':
-        (Var("git.chromium.org")) + '/chromium/deps/undoview.git@3ba503e248f3cdbd81b78325a24ece0984637559',
-      'src/chrome/tools/test/reference_build/chrome_linux':
-        (Var("git.chromium.org")) + '/chromium/reference_builds/chrome_linux64.git@033d053a528e820e1de3e2db766678d862a86b36',
-      'src/third_party/swig/linux':
-        (Var("git.chromium.org")) + '/chromium/deps/swig/linux.git@866b8e0e0e0cfe99ebe608260030916ca0c3f92d',
-      'src/third_party/liblouis/src':
-        (Var("git.chromium.org")) + '/external/liblouis-github.git@5f9c03f2a3478561deb6ae4798175094be8a26c2',
-      'src/third_party/freetype2/src':
-        (Var("git.chromium.org")) + '/chromium/src/third_party/freetype2.git@d699c2994ecc178c4ed05ac2086061b2034c2178',
-      'src/third_party/lss':
-        (Var("git.chromium.org")) + '/external/linux-syscall-support/lss.git@952107fa7cea0daaabead28c0e92d579bee517eb'
-    },
-    'android': {
-      'src/third_party/android_webview_glue/src':
-        (Var("git.chromium.org")) + '/external/android_webview_glue.git@a1b0248c80f239e2f6476b9f395b27d0ba1eb3cd',
-      'src/third_party/jarjar':
-        (Var("git.chromium.org")) + '/chromium/deps/jarjar.git@2e1ead4c68c450e0b77fe49e3f9137842b8b6920',
-      'src/third_party/eyesfree/src/android/java/src/com/googlecode/eyesfree/braille':
-        (Var("git.chromium.org")) + '/external/eyes-free/braille/client/src/com/googlecode/eyesfree/braille.git@77bf6edb0138e3a38a2772248696f130dab45e34',
-      'src/third_party/freetype':
-        (Var("git.chromium.org")) + '/chromium/src/third_party/freetype.git@a2b9955b49034a51dfbc8bf9f4e9d312149cecac',
-      'src/third_party/apache-mime4j':
-        (Var("git.chromium.org")) + '/chromium/deps/apache-mime4j.git@28cb1108bff4b6cf0a2e86ff58b3d025934ebe3a',
-      'src/third_party/elfutils/src':
-        (Var("git.chromium.org")) + '/external/elfutils.git@249673729a7e5dbd5de4f3760bdcaa3d23d154d7',
-      'src/pdf': None,
-      'src/third_party/junit/src':
-        (Var("git.chromium.org")) + '/external/junit.git@c62e2df8dbecccb1b434d4ba8843b59e90b03266',
-      'src/third_party/android_tools':
-        (Var("git.chromium.org")) + '/android_tools.git@d2b86205ff973a3844020feacb35ca6b1d82efbe',
-      'src/third_party/httpcomponents-client':
-        (Var("git.chromium.org")) + '/chromium/deps/httpcomponents-client.git@285c4dafc5de0e853fa845dce5773e223219601c',
-      'src/third_party/findbugs':
-        (Var("git.chromium.org")) + '/chromium/deps/findbugs.git@7f69fa78a6db6dc31866d09572a0e356e921bf12',
-      'src/third_party/lss':
-        (Var("git.chromium.org")) + '/external/linux-syscall-support/lss.git@952107fa7cea0daaabead28c0e92d579bee517eb',
-      'src/third_party/android_protobuf/src':
-        (Var("git.chromium.org")) + '/external/android_protobuf.git@94f522f907e3f34f70d9e7816b947e62fddbb267',
-      'src/third_party/jsr-305/src':
-        (Var("git.chromium.org")) + '/external/jsr-305.git@642c508235471f7220af6d5df2d3210e3bfc0919',
-      'src/third_party/httpcomponents-core':
-        (Var("git.chromium.org")) + '/chromium/deps/httpcomponents-core.git@9f7180a96f8fa5cab23f793c14b413356d419e62'
-    }
-  }
-=======
-    'src/third_party/nss':
-      (Var("git.chromium.org")) + '/chromium/deps/nss.git@87b96db4268293187d7cf741907a6d5d1d8080e0'
-  },
-  'unix': {
-    'src/third_party/fontconfig/src':
-      (Var("git.chromium.org")) + '/external/fontconfig.git@f16c3118e25546c1b749f9823c51827a60aeb5c1',
-    'src/third_party/freetype2/src':
-      (Var("git.chromium.org")) + '/chromium/src/third_party/freetype2.git@d699c2994ecc178c4ed05ac2086061b2034c2178',
-    'src/third_party/pyelftools':
-      (Var("git.chromium.org")) + '/chromiumos/third_party/pyelftools.git@bdc1d380acd88d4bfaf47265008091483b0d614e',
-    'src/third_party/chromite':
-      (Var("git.chromium.org")) + '/chromiumos/chromite.git@8e92d5c24da7967e27ab2498abc2d2f7ac6ec65a',
-    'build/third_party/xvfb':
-      '/trunk/tools/third_party/xvfb@125214',
-    'src/third_party/xdg-utils':
-      (Var("git.chromium.org")) + '/chromium/deps/xdg-utils.git@d80274d5869b17b8c9067a1022e4416ee7ed5e0d',
-    'src/third_party/undoview':
-      (Var("git.chromium.org")) + '/chromium/deps/undoview.git@3ba503e248f3cdbd81b78325a24ece0984637559',
-    'src/third_party/cros_system_api':
-      (Var("git.chromium.org")) + '/chromiumos/platform/system_api.git@f0fc55329fa536195861778a2ddc6115b4a977bc',
-    'src/chrome/tools/test/reference_build/chrome_linux':
-      (Var("git.chromium.org")) + '/chromium/reference_builds/chrome_linux64.git@033d053a528e820e1de3e2db766678d862a86b36',
-    'src/third_party/swig/linux':
-      (Var("git.chromium.org")) + '/chromium/deps/swig/linux.git@866b8e0e0e0cfe99ebe608260030916ca0c3f92d',
-    'src/third_party/liblouis/src':
-      (Var("git.chromium.org")) + '/external/liblouis-github.git@5f9c03f2a3478561deb6ae4798175094be8a26c2',
-    'build/third_party/cbuildbot_chromite':
-      (Var("git.chromium.org")) + '/chromiumos/chromite.git@1e95b44e033daa6b48e2e9702c5b08a9410f11d8',
-    'src/third_party/lss':
-      (Var("git.chromium.org")) + '/external/linux-syscall-support/lss.git@952107fa7cea0daaabead28c0e92d579bee517eb'
-  },
-  'android': {
-    'src/third_party/android_webview_glue/src':
-      (Var("git.chromium.org")) + '/external/android_webview_glue.git@a1b0248c80f239e2f6476b9f395b27d0ba1eb3cd',
-    'src/third_party/jarjar':
-      (Var("git.chromium.org")) + '/chromium/deps/jarjar.git@2e1ead4c68c450e0b77fe49e3f9137842b8b6920',
-    'src/third_party/android_tools':
-      (Var("git.chromium.org")) + '/android_tools.git@d2b86205ff973a3844020feacb35ca6b1d82efbe',
-    'src/pdf': None,
-    'src/third_party/apache-mime4j':
-      (Var("git.chromium.org")) + '/chromium/deps/apache-mime4j.git@28cb1108bff4b6cf0a2e86ff58b3d025934ebe3a',
-    'src/third_party/elfutils/src':
-      (Var("git.chromium.org")) + '/external/elfutils.git@249673729a7e5dbd5de4f3760bdcaa3d23d154d7',
-    'src/third_party/freetype':
-      (Var("git.chromium.org")) + '/chromium/src/third_party/freetype.git@a2b9955b49034a51dfbc8bf9f4e9d312149cecac',
-    'src/third_party/junit/src':
-      (Var("git.chromium.org")) + '/external/junit.git@c62e2df8dbecccb1b434d4ba8843b59e90b03266',
-    'src/third_party/eyesfree/src/android/java/src/com/googlecode/eyesfree/braille':
-      (Var("git.chromium.org")) + '/external/eyes-free/braille/client/src/com/googlecode/eyesfree/braille.git@77bf6edb0138e3a38a2772248696f130dab45e34',
-    'src/third_party/httpcomponents-client':
-      (Var("git.chromium.org")) + '/chromium/deps/httpcomponents-client.git@285c4dafc5de0e853fa845dce5773e223219601c',
-    'src/third_party/findbugs':
-      (Var("git.chromium.org")) + '/chromium/deps/findbugs.git@7f69fa78a6db6dc31866d09572a0e356e921bf12',
-    'src/third_party/lss':
-      (Var("git.chromium.org")) + '/external/linux-syscall-support/lss.git@952107fa7cea0daaabead28c0e92d579bee517eb',
-    'src/third_party/android_protobuf/src':
-      (Var("git.chromium.org")) + '/external/android_protobuf.git@94f522f907e3f34f70d9e7816b947e62fddbb267',
-    'src/third_party/jsr-305/src':
-      (Var("git.chromium.org")) + '/external/jsr-305.git@642c508235471f7220af6d5df2d3210e3bfc0919',
-    'src/third_party/httpcomponents-core':
-      (Var("git.chromium.org")) + '/chromium/deps/httpcomponents-core.git@9f7180a96f8fa5cab23f793c14b413356d419e62'
-  }
-}
->>>>>>> df9e8eac
-
-deps = {
-  'depot_tools':
-    '/trunk/tools/depot_tools@292164',
-  'src/third_party/sfntly/cpp/src':
-    (Var("git.chromium.org")) + '/external/sfntly/cpp/src.git@1bdaae8fc788a5ac8936d68bf24f37d977a13dac',
-  'src/third_party/bidichecker':
-    (Var("git.chromium.org")) + '/external/bidichecker/lib.git@97f2aa645b74c28c57eca56992235c79850fa9e0',
-  'src/third_party/libc++/trunk':
-    (Var("git.chromium.org")) + '/chromium/llvm-project/libcxx.git@48198f9110397fff47fe7c37cbfa296be7d44d3d',
-<<<<<<< HEAD
-  'src/third_party/colorama/src':
-    (Var("git.chromium.org")) + '/external/colorama.git@799604a1041e9b3bc5d2789ecbd7e8db2e18e6b8',
-=======
->>>>>>> df9e8eac
-  'src/third_party/libwebm/source':
-    (Var("git.chromium.org")) + '/webm/libwebm.git@0d4cb404ea4195e5e21d04db2c955615535ce62e',
-  'src/third_party/usrsctp/usrsctplib':
-    (Var("git.chromium.org")) + '/external/usrsctplib.git@8975bd5397c2ec97f50e0b87b544054e0536bfe1',
-  'src/third_party/openmax_dl':
-    (Var("git.chromium.org")) + '/external/webrtc/deps/third_party/openmax.git@79e64bc9243e5ff11822434cf39b9fabefff3bfb',
-  'src/third_party/libc++abi/trunk':
-    (Var("git.chromium.org")) + '/chromium/llvm-project/libcxxabi.git@4ad1009ab3a59fa7a6896d74d5e4de5885697f95',
-  'build/scripts/private/data/reliability':
-    '/trunk/src/chrome/test/data/reliability@291312',
-  'src/third_party/flac':
-    (Var("git.chromium.org")) + '/chromium/deps/flac.git@0635a091379d9677f1ddde5f2eec85d0f096f219',
-  'src/media/cdm/ppapi/api':
-    (Var("git.chromium.org")) + '/chromium/cdm.git@41c8183a3966a17b440dbe606cb2840e1b7ce884',
-  'src/third_party/skia':
-    (Var("git.chromium.org")) + '/skia.git@e957df076cb9c82161ad88e20b1be80780d3025e',
-  'src/tools/swarming_client':
-    (Var("git.chromium.org")) + '/external/swarming.client.git@79940aeeec0ace78ade0fec27515850268761af5',
-  'src/chrome/test/data/perf/frame_rate/content':
-    (Var("git.chromium.org")) + '/chromium/frame_rate/content.git@c10272c88463efeef6bb19c9ec07c42bc8fe22b9',
-  'src/third_party/ots':
-    (Var("git.chromium.org")) + '/external/ots.git@98897009f3ea8a5fa3e20a4a74977da7aaa8e61a',
-  'src/third_party/jsoncpp/source/src/lib_json':
-    (Var("git.chromium.org")) + '/external/jsoncpp/jsoncpp/src/lib_json.git@a8caa51ba2f80971a45880425bf2ae864a786784',
-  'src/third_party/cld_2/src':
-    (Var("git.chromium.org")) + '/external/cld2.git@bb5c092e8c02dcc2319c5056aff2182199d51c2f',
-  'src/third_party/webgl/src':
-    (Var("git.chromium.org")) + '/external/khronosgroup/webgl.git@b1a7210dc4034793e34a2149cb571e85700a85f2',
-  'src/testing/gmock':
-    (Var("git.chromium.org")) + '/external/googlemock.git@896ba0e03f520fb9b6ed582bde2bd00847e3c3f2',
-  'src/third_party/libsrtp':
-    (Var("git.chromium.org")) + '/chromium/deps/libsrtp.git@98284c8600c73812ff4716a6ea157d1e11d417dc',
-  'src/third_party/mesa/src':
-    (Var("git.chromium.org")) + '/chromium/deps/mesa.git@457812d99a213dedf1c4cd38018ff48118d0c44f',
-  'src/third_party/smhasher/src':
-    (Var("git.chromium.org")) + '/external/smhasher.git@e87738e57558e0ec472b2fc3a643b838e5b6e88f',
-  'src/third_party/webrtc':
-    (Var("webrtc")) + '/branches/39/webrtc@7533',
-  'build/scripts/tools/deps2git':
-    '/trunk/tools/deps2git@291329',
-  'src/third_party/hunspell_dictionaries':
-    (Var("git.chromium.org")) + '/chromium/deps/hunspell_dictionaries.git@4560bdd463a3500e2334e85c8a0e9e5d5d6774e7',
-  'src/native_client':
-    (Var("native_client")) + '/branches/2171/src/native_client@13905',
-  'src/third_party/brotli/src':
-    (Var("git.chromium.org")) + '/external/font-compression-reference.git@6cef49677dc4c650ef6e3f56041e0a41803afa8c',
-  'src/third_party/cacheinvalidation/src':
-    (Var("git.chromium.org")) + '/external/google-cache-invalidation-api/src.git@c91bd9d9fed06bf440be64f87b94a2effdb32bc4',
-  'src/third_party/leveldatabase/src':
-    (Var("git.chromium.org")) + '/external/leveldb.git@3f77584eb3f9754bbb7079070873ece3f30a1e6b',
-  'build':
-    '/trunk/tools/build@292166',
-  'src/tools/gyp':
-    (Var("git.chromium.org")) + '/external/gyp.git@46282cedf40ff7fe803be4af357b9d59050f02e4',
-  'src/chrome/test/data/perf/canvas_bench':
-    (Var("git.chromium.org")) + '/chromium/canvas_bench.git@a7b40ea5ae0239517d78845a5fc9b12976bfc732',
-  'src/sdch/open-vcdiff':
-    (Var("git.chromium.org")) + '/external/open-vcdiff.git@438f2a5be6d809bc21611a94cd37bfc8c28ceb33',
-  'src/third_party/angle':
-    (Var("git.chromium.org")) + '/angle/angle.git@5af475edef3fd24b9bbbcb43380825b02436ab2f',
-  'build/third_party/lighttpd':
-    '/trunk/deps/third_party/lighttpd@58968',
-  'src/buildtools':
-    (Var("git.chromium.org")) + '/chromium/buildtools.git@56bc51aff4175d3fa27dcd0faa2c345ab046c8a5',
-  'src/third_party/scons-2.0.1':
-    (Var("git.chromium.org")) + '/native_client/src/third_party/scons-2.0.1.git@1c1550e17fc26355d08627fbdec13d8291227067',
-  'src/third_party/webdriver/pylib':
-    (Var("git.chromium.org")) + '/external/selenium/py.git@5fd78261a75fe08d27ca4835fb6c5ce4b42275bd',
-  'src/third_party/libaddressinput/src':
-    (Var("git.chromium.org")) + '/external/libaddressinput.git@945d96387a716d0d82b195fa69a5e9a701249517',
-  'build/scripts/gsd_generate_index':
-    '/trunk/tools/gsd_generate_index@164784',
-  'src/chrome/browser/resources/pdf/html_office':
-    (Var("git.chromium.org")) + '/chromium/html-office-public.git@eeff97614f65e0578529490d44d412032c3d7359',
-  'src/tools/page_cycler/acid3':
-    (Var("git.chromium.org")) + '/chromium/deps/acid3.git@6be0a66a1ebd7ebc5abc1b2f405a945f6d871521',
-  'src/third_party/libyuv':
-    (Var("libyuv")) + '/branches/m39@1129',
-  'src/third_party/libjingle/source/talk':
-    (Var("git.chromium.org")) + '/external/webrtc/trunk/talk.git@40539b82d5a2c9bcf23d078e997ce0368160f5a3',
-  'src/third_party/libexif/sources':
-    (Var("git.chromium.org")) + '/chromium/deps/libexif/sources.git@ed98343daabd7b4497f97fda972e132e6877c48a',
-  'src/third_party/jsoncpp/source/include':
-    (Var("git.chromium.org")) + '/external/jsoncpp/jsoncpp/include.git@b0dd48e02b6e6248328db78a65b5c601f150c349',
-  'src/third_party/libphonenumber/src/test':
-    (Var("git.chromium.org")) + '/external/libphonenumber/cpp/test.git@883b7b86541d64b2691f7c0e65facb0b08db73e8',
-  'src/third_party/pdfium':
-    'https://pdfium.googlesource.com/pdfium.git@1a17ba837c28ca53b99ef1ada486847c609d533d',
-  'src/third_party/libphonenumber/src/phonenumbers':
-    (Var("git.chromium.org")) + '/external/libphonenumber/cpp/src/phonenumbers.git@8d8b5b3b2035197795d27573d4cf566b5d9ad689',
-  'src/third_party/libphonenumber/src/resources':
-    (Var("git.chromium.org")) + '/external/libphonenumber/resources.git@de095548d2ae828a414e01f3951bfefba902b4e4',
-  'src/third_party/trace-viewer':
-    (Var("git.chromium.org")) + '/external/trace-viewer.git@76a4496033c164d8be9ee8c57f702b0859cb1911',
-  'src/third_party/yasm/source/patched-yasm':
-    (Var("git.chromium.org")) + '/chromium/deps/yasm/patched-yasm.git@c960eb11ccda80b10ed50be39df4f0663b371d1d',
-  'src/third_party/safe_browsing/testing':
-    (Var("git.chromium.org")) + '/external/google-safe-browsing/testing.git@9d7e8064f3ca2e45891470c9b5b1dce54af6a9d6',
-  'src/third_party/ffmpeg':
-    (Var("git.chromium.org")) + '/chromium/third_party/ffmpeg.git@438ff61fe51641665f0ec3bc55e7b416d0aa251a',
-  'build/scripts/command_wrapper/bin':
-    '/trunk/tools/command_wrapper/bin@135178',
-  'src/third_party/pyftpdlib/src':
-    (Var("git.chromium.org")) + '/external/pyftpdlib.git@2be6d65e31c7ee6320d059f581f05ae8d89d7e45',
-  'src/chrome/test/data/extensions/api_test/permissions/nacl_enabled/bin':
-    (Var("native_client")) + '/branches/2171/src/native_client/tests/prebuilt@13905',
-  'src/third_party/icu':
-    (Var("git.chromium.org")) + '/chromium/deps/icu52.git@d2abf6c1e1f986f4a8db0341b8a8c55c55ec1174',
-  'src/third_party/opus/src':
-    (Var("git.chromium.org")) + '/chromium/deps/opus.git@cae696156f1e60006e39821e79a1811ae1933c69',
-<<<<<<< HEAD
-  'src/tools/grit':
-    (Var("git.chromium.org")) + '/external/grit-i18n.git@740badd5e3e44434a9a47b5d16749daac1e8ea80',
-=======
-  'src/third_party/colorama/src':
-    (Var("git.chromium.org")) + '/external/colorama.git@799604a1041e9b3bc5d2789ecbd7e8db2e18e6b8',
->>>>>>> df9e8eac
-  'src/third_party/snappy/src':
-    (Var("git.chromium.org")) + '/external/snappy.git@762bb32f0c9d2f31ba4958c7c0933d22e80c20bf',
-  'src/third_party/webpagereplay':
-    (Var("git.chromium.org")) + '/external/web-page-replay.git@2f7b704b8b567983c040f555d3e46f9766db8e87',
-  'src/third_party/WebKit':
-<<<<<<< HEAD
-    (Var("git.chromium.org")) + '/chromium/blink.git@46701e45dce4e844a0a1d14d69a91a509587aba1',
-=======
-    (Var("git.chromium.org")) + '/chromium/blink.git@e17a1818a3674776f83cb20461e90763d28bf1c9',
->>>>>>> df9e8eac
-  'src/breakpad/src':
-    (Var("git.chromium.org")) + '/external/google-breakpad/src.git@35189355da4b65ed5e7692f790c240a9ab347731',
-  'src/third_party/hunspell':
-    (Var("git.chromium.org")) + '/chromium/deps/hunspell.git@c956c0e97af00ef789afb2f64d02c9a5a50e6eb1',
-  'src/tools/deps2git':
-    (Var("git.chromium.org")) + '/chromium/tools/deps2git.git@f04828eb0b5acd3e7ad983c024870f17f17b06d9',
-<<<<<<< HEAD
-=======
-  'src/tools/grit':
-    (Var("git.chromium.org")) + '/external/grit-i18n.git@740badd5e3e44434a9a47b5d16749daac1e8ea80',
->>>>>>> df9e8eac
-  'src/third_party/libjpeg_turbo':
-    (Var("git.chromium.org")) + '/chromium/deps/libjpeg_turbo.git@034e9a9747e0983bc19808ea70e469bc8342081f',
-  'src/testing/gtest':
-    (Var("git.chromium.org")) + '/external/googletest.git@4650552ff637bb44ecf7784060091cbed3252211',
-  'src/v8':
-    (Var("v8")) + '/branches/3.29@25232',
-  'src/third_party/pywebsocket/src':
-    (Var("git.chromium.org")) + '/external/pywebsocket/src.git@cb349e87ddb30ff8d1fa1a89be39cec901f4a29c',
-  'src/third_party/libvpx':
-    (Var("git.chromium.org")) + '/chromium/deps/libvpx.git@efe9712d52c2d216fb3d1ceb508b8148847a7e4b',
-  'src/third_party/boringssl/src':
-    'https://boringssl.googlesource.com/boringssl.git@01fe820ab957514f6b83e511492de1b3c03649d5',
-  'src/third_party/swig/Lib':
-    (Var("git.chromium.org")) + '/chromium/deps/swig/Lib.git@f2a695d52e61e6a8d967731434f165ed400f0d69'
-}
-
-skip_child_includes = [
-  'breakpad',
-  'delegate_execute',
-  'metro_driver',
-  'native_client_sdk',
-  'o3d',
-  'sdch',
-  'skia',
-  'testing',
-  'third_party',
-  'v8',
-  'win8'
-]
-
-hooks = [{
-  'action': ['python',
-  'src/build/landmines.py'],
-  'pattern':
-    '.',
-  'name':
-    'landmines'
-},
-{
-  'action': ['python',
-  'src/build/download_nacl_toolchains.py',
-  '--exclude',
-  'arm_trusted'],
-  'pattern':
-    '.',
-  'name':
-    'nacltools'
-},
-{
-  'action': ['python',
-  'src/build/linux/install-arm-sysroot.py',
-  '--linux-only'],
-  'pattern':
-    '.',
-  'name':
-    'sysroot'
-},
-{
-  'action': ['python',
-  'src/chrome/installer/linux/sysroot_scripts/install-debian.wheezy.sysroot.py',
-  '--linux-only',
-  '--arch=amd64'],
-  'pattern':
-    '.',
-  'name':
-    'sysroot'
-},
-{
-  'action': ['python',
-  'src/chrome/installer/linux/sysroot_scripts/install-debian.wheezy.sysroot.py',
-  '--linux-only',
-  '--arch=i386'],
-  'pattern':
-    '.',
-  'name':
-    'sysroot'
-},
-{
-  'action': ['python',
-  'src/build/vs_toolchain.py',
-  'update'],
-  'pattern':
-    '.',
-  'name':
-    'win_toolchain'
-},
-{
-  'action': ['python',
-  'src/tools/clang/scripts/update.py',
-  '--if-needed'],
-  'pattern':
-    '.',
-  'name':
-    'clang'
-},
-{
-  'action': ['python',
-  'src/build/util/lastchange.py',
-  '-o',
-  'src/build/util/LASTCHANGE'],
-  'pattern':
-    '.',
-  'name':
-    'lastchange'
-},
-{
-  'action': ['python',
-  'src/build/util/lastchange.py',
-  '-s',
-  'src/third_party/WebKit',
-  '-o',
-  'src/build/util/LASTCHANGE.blink'],
-  'pattern':
-    '.',
-  'name':
-    'lastchange'
-},
-{
-  'action': ['download_from_google_storage',
-  '--no_resume',
-  '--platform=win32',
-  '--no_auth',
-  '--bucket',
-  'chromium-gn',
-  '-s',
-  'src/buildtools/win/gn.exe.sha1'],
-  'pattern':
-    '.',
-  'name':
-    'gn_win'
-},
-{
-  'action': ['download_from_google_storage',
-  '--no_resume',
-  '--platform=darwin',
-  '--no_auth',
-  '--bucket',
-  'chromium-gn',
-  '-s',
-  'src/buildtools/mac/gn.sha1'],
-  'pattern':
-    '.',
-  'name':
-    'gn_mac'
-},
-{
-  'action': ['download_from_google_storage',
-  '--no_resume',
-  '--platform=linux*',
-  '--no_auth',
-  '--bucket',
-  'chromium-gn',
-  '-s',
-  'src/buildtools/linux32/gn.sha1'],
-  'pattern':
-    '.',
-  'name':
-    'gn_linux32'
-},
-{
-  'action': ['download_from_google_storage',
-  '--no_resume',
-  '--platform=linux*',
-  '--no_auth',
-  '--bucket',
-  'chromium-gn',
-  '-s',
-  'src/buildtools/linux64/gn.sha1'],
-  'pattern':
-    '.',
-  'name':
-    'gn_linux64'
-},
-{
-  'action': ['download_from_google_storage',
-  '--no_resume',
-  '--platform=win32',
-  '--no_auth',
-  '--bucket',
-  'chromium-clang-format',
-  '-s',
-  'src/buildtools/win/clang-format.exe.sha1'],
-  'pattern':
-    '.',
-  'name':
-    'clang_format_win'
-},
-{
-  'action': ['download_from_google_storage',
-  '--no_resume',
-  '--platform=darwin',
-  '--no_auth',
-  '--bucket',
-  'chromium-clang-format',
-  '-s',
-  'src/buildtools/mac/clang-format.sha1'],
-  'pattern':
-    '.',
-  'name':
-    'clang_format_mac'
-},
-{
-  'action': ['download_from_google_storage',
-  '--no_resume',
-  '--platform=linux*',
-  '--no_auth',
-  '--bucket',
-  'chromium-clang-format',
-  '-s',
-  'src/buildtools/linux64/clang-format.sha1'],
-  'pattern':
-    '.',
-  'name':
-    'clang_format_linux'
-},
-{
-  'action': ['python',
-  'src/third_party/binutils/download.py'],
-  'pattern':
-    'src/third_party/binutils',
-  'name':
-    'binutils'
-},
-{
-  'action': ['download_from_google_storage',
-  '--no_resume',
-  '--platform=linux*',
-  '--no_auth',
-  '--bucket',
-  'chromium-eu-strip',
-  '-s',
-  'src/build/linux/bin/eu-strip.sha1'],
-  'pattern':
-    '.',
-  'name':
-    'eu-strip'
-},
-{
-  'action': ['download_from_google_storage',
-  '--no_resume',
-  '--platform=win32',
-  '--no_auth',
-  '--bucket',
-  'chromium-drmemory',
-  '-s',
-  'src/third_party/drmemory/drmemory-windows-sfx.exe.sha1'],
-  'pattern':
-    '.',
-  'name':
-    'drmemory'
-},
-{
-  'action': ['python',
-  'src/build/get_syzygy_binaries.py',
-  '--output-dir=src/third_party/syzygy/binaries',
-  '--revision=363bc02a09c380b6f5f397606cc0744d85d54a51',
-  '--overwrite'],
-  'pattern':
-    '.',
-  'name':
-    'syzygy-binaries'
-},
-{
-  'action': ['download_from_google_storage',
-  '--no_resume',
-  '--platform=win32',
-  '--directory',
-  '--recursive',
-  '--no_auth',
-  '--num_threads=16',
-  '--bucket',
-  'chromium-apache-win32',
-  'src/third_party/apache-win32'],
-  'pattern':
-    '\\.sha1',
-  'name':
-    'apache_win32'
-},
-{
-  'action': ['python',
-  'src/build/gyp_chromium'],
-  'pattern':
-    '.',
-  'name':
-    'gyp'
-},
-{
-  'action': ['python',
-  'src/tools/check_git_config.py',
-  '--running-as-hook'],
-  'pattern':
-    '.',
-  'name':
-    'check_git_config'
-},
-{
-  'action': [
-    'python',
-    'src/tools/remove_stale_pyc_files.py',
-    'src/tools'],
-    'pattern':
-      'src/tools/.*\\.py',
-    'name':
-      'remove_stale_pyc_files'
-  }
-]
-
-include_rules = [
-  '+base',
-  '+build',
-  '+ipc',
-  '+library_loaders',
-  '+testing',
-  '+third_party/icu/source/common/unicode',
-  '+third_party/icu/source/i18n/unicode',
-  '+url'
-]
-
+vars = {
+  'eyes-free':
+    'http://eyes-free.googlecode.com/svn',
+  'blink':
+    'http://src.chromium.org/blink',
+  'skia':
+    'http://skia.googlecode.com/svn',
+  'google-breakpad':
+    'http://google-breakpad.googlecode.com/svn',
+  'sawbuck':
+    'http://sawbuck.googlecode.com/svn',
+  'mozc':
+    'http://mozc.googlecode.com/svn',
+  'git.chromium.org':
+    'https://chromium.googlesource.com',
+  'v8-i18n':
+    'http://v8-i18n.googlecode.com/svn',
+  'selenium':
+    'http://selenium.googlecode.com/svn',
+  'buildspec_platforms':
+    'all',
+  'snappy':
+    'http://snappy.googlecode.com/svn',
+  'ppapi':
+    'http://ppapi.googlecode.com/svn',
+  'pywebsocket':
+    'http://pywebsocket.googlecode.com/svn',
+  'libaddressinput':
+    'http://libaddressinput.googlecode.com/svn',
+  'pyftpdlib':
+    'http://pyftpdlib.googlecode.com/svn',
+  'google-url':
+    'http://google-url.googlecode.com/svn',
+  'googletest':
+    'http://googletest.googlecode.com/svn',
+  'gyp':
+    'http://gyp.googlecode.com/svn',
+  'seccompsandbox':
+    'http://seccompsandbox.googlecode.com/svn',
+  'ots':
+    'http://ots.googlecode.com/svn',
+  'angleproject':
+    'http://angleproject.googlecode.com/svn',
+  'pefile':
+    'http://pefile.googlecode.com/svn',
+  'open-vcdiff':
+    'http://open-vcdiff.googlecode.com/svn',
+  'linux-syscall-support':
+    'http://linux-syscall-support.googlecode.com/svn',
+  'trace-viewer':
+    'http://trace-viewer.googlecode.com/svn',
+  'webrtc':
+    'http://webrtc.googlecode.com/svn',
+  'web-page-replay':
+    'http://web-page-replay.googlecode.com/svn',
+  'libjingle':
+    'http://libjingle.googlecode.com/svn',
+  'cld2':
+    'https://cld2.googlecode.com/svn',
+  'google-cache-invalidation-api':
+    'http://google-cache-invalidation-api.googlecode.com/svn',
+  'jsr-305':
+    'http://jsr-305.googlecode.com/svn',
+  'bidichecker':
+    'http://bidichecker.googlecode.com/svn',
+  'native_client':
+    'http://src.chromium.org/native_client',
+  'jsoncpp':
+    'http://svn.code.sf.net/p/jsoncpp/code',
+  'leveldb':
+    'http://leveldb.googlecode.com/svn',
+  'webkit_trunk':
+    'http://src.chromium.org/blink/trunk',
+  'google-toolbox-for-mac':
+    'http://google-toolbox-for-mac.googlecode.com/svn',
+  'grit-i18n':
+    'http://grit-i18n.googlecode.com/svn',
+  'pdfsqueeze':
+    'http://pdfsqueeze.googlecode.com/svn',
+  'protobuf':
+    'http://protobuf.googlecode.com/svn',
+  'smhasher':
+    'http://smhasher.googlecode.com/svn',
+  'googlemock':
+    'http://googlemock.googlecode.com/svn',
+  'libyuv':
+    'http://libyuv.googlecode.com/svn',
+  'rlz':
+    'http://rlz.googlecode.com/svn',
+  'v8':
+    'http://v8.googlecode.com/svn',
+  'pymox':
+    'http://pymox.googlecode.com/svn',
+  'sfntly':
+    'http://sfntly.googlecode.com/svn',
+  'sctp-refimpl':
+    'https://sctp-refimpl.googlecode.com/svn',
+  'libphonenumber':
+    'http://libphonenumber.googlecode.com/svn',
+  'octane-benchmark':
+    'http://octane-benchmark.googlecode.com/svn',
+  'google-safe-browsing':
+    'http://google-safe-browsing.googlecode.com/svn'
+}
+
+deps_os = {
+  'win': {
+    'src/third_party/yasm/binaries':
+      (Var("git.chromium.org")) + '/chromium/deps/yasm/binaries.git@52f9b3f4b0aa06da24ef8b123058bb61ee468881',
+    'src/chrome/tools/test/reference_build/chrome_win':
+      (Var("git.chromium.org")) + '/chromium/reference_builds/chrome_win.git@f8a3a845dfc845df6b14280f04f86a61959357ef',
+    'src/third_party/nacl_sdk_binaries':
+      (Var("git.chromium.org")) + '/chromium/deps/nacl_sdk_binaries.git@759dfca03bdc774da7ecbf974f6e2b84f43699a5',
+    'src/third_party/lighttpd':
+      (Var("git.chromium.org")) + '/chromium/deps/lighttpd.git@9dfa55d15937a688a92cbf2b7a8621b0927d06eb',
+    'src/third_party/gnu_binutils':
+      (Var("git.chromium.org")) + '/native_client/deps/third_party/gnu_binutils.git@f4003433b61b25666565690caf3d7a7a1a4ec436',
+    'src/third_party/pefile':
+      (Var("git.chromium.org")) + '/external/pefile.git@72c6ae42396cb913bcab63c15585dc3b5c3f92f1',
+    'src/third_party/psyco_win32':
+      (Var("git.chromium.org")) + '/chromium/deps/psyco_win32.git@f5af9f6910ee5a8075bbaeed0591469f1661d868',
+    'src/third_party/mingw-w64/mingw/bin':
+      (Var("git.chromium.org")) + '/native_client/deps/third_party/mingw-w64/mingw/bin.git@3cc8b140b883a9fe4986d12cfd46c16a093d3527',
+    'src/third_party/perl':
+      (Var("git.chromium.org")) + '/chromium/deps/perl.git@ac0d98b5cee6c024b0cffeb4f8f45b6fc5ccdb78',
+    'src/third_party/gperf':
+      (Var("git.chromium.org")) + '/chromium/deps/gperf.git@d892d79f64f9449770443fb06da49b5a1e5d33c1',
+    'src/third_party/cygwin':
+      (Var("git.chromium.org")) + '/chromium/deps/cygwin.git@c89e446b273697fadf3a10ff1007a97c0b7de6df',
+    'src/third_party/swig/win':
+      (Var("git.chromium.org")) + '/chromium/deps/swig/win.git@986f013ba518541adf5c839811efb35630a31031',
+    'src/third_party/bison':
+      (Var("git.chromium.org")) + '/chromium/deps/bison.git@083c9a45e4affdd5464ee2b224c2df649c6e26c3',
+    'src/third_party/nss':
+      (Var("git.chromium.org")) + '/chromium/deps/nss.git@87b96db4268293187d7cf741907a6d5d1d8080e0'
+  },
+  'mac': {
+    'src/third_party/pdfsqueeze':
+      (Var("git.chromium.org")) + '/external/pdfsqueeze.git@5936b871e6a087b7e50d4cbcb122378d8a07499f',
+    'src/chrome/installer/mac/third_party/xz/xz':
+      (Var("git.chromium.org")) + '/chromium/deps/xz.git@eecaf55632ca72e90eb2641376bce7cdbc7284f7',
+    'src/third_party/lighttpd':
+      (Var("git.chromium.org")) + '/chromium/deps/lighttpd.git@9dfa55d15937a688a92cbf2b7a8621b0927d06eb',
+    'src/third_party/swig/mac':
+      (Var("git.chromium.org")) + '/chromium/deps/swig/mac.git@1b182eef16df2b506f1d710b34df65d55c1ac44e',
+    'src/third_party/google_toolbox_for_mac/src':
+      (Var("git.chromium.org")) + '/external/google-toolbox-for-mac.git@a09526298f9dd1ec49d3b3ac5608d2a257b94cef',
+    'src/chrome/tools/test/reference_build/chrome_mac':
+      (Var("git.chromium.org")) + '/chromium/reference_builds/chrome_mac.git@8dc181329e7c5255f83b4b85dc2f71498a237955',
+    'src/third_party/nss':
+      (Var("git.chromium.org")) + '/chromium/deps/nss.git@87b96db4268293187d7cf741907a6d5d1d8080e0'
+  },
+  'ios': {
+    'src/third_party/webdriver/pylib': None,
+    'src/third_party/sfntly/cpp/src': None,
+    'src/third_party/bidichecker': None,
+    'src/third_party/libc++/trunk': None,
+    'src/tools/page_cycler/acid3': None,
+    'src/chrome/test/data/perf/canvas_bench': None,
+    'src/third_party/libexif/sources': None,
+    'src/build/util/support': None,
+    'src/third_party/libsrtp': None,
+    'src/third_party/WebKit/LayoutTests/w3c/csswg-test': None,
+    'src/third_party/pymox/src': None,
+    'src/media/cdm/ppapi/api': None,
+    'src/third_party/v8-i18n': None,
+    'src/third_party/safe_browsing/testing': None,
+    'src/chrome/test/data/perf/frame_rate/content': None,
+    'src/third_party/openmax_dl': None,
+    'src/third_party/google_toolbox_for_mac/src':
+      (Var("git.chromium.org")) + '/external/google-toolbox-for-mac.git@a09526298f9dd1ec49d3b3ac5608d2a257b94cef',
+    'src/third_party/webgl': None,
+    'src/third_party/WebKit/LayoutTests/w3c/web-platform-tests': None,
+    'src/third_party/scons-2.0.1': None,
+    'src/chrome/test/data/extensions/api_test/permissions/nacl_enabled/bin': None,
+    'src/third_party/opus/src': None,
+    'src/third_party/webpagereplay': None,
+    'src/third_party/hunspell_dictionaries': None,
+    'src/native_client': None,
+    'src/third_party/usrsctp/usrsctplib': None,
+    'src/third_party/brotli/src': None,
+    'src/third_party/libc++abi/trunk': None,
+    'src/third_party/yasm/source/patched-yasm': None,
+    'src/testing/iossim/third_party/class-dump':
+      (Var("git.chromium.org")) + '/chromium/deps/class-dump.git@89bd40883c767584240b4dade8b74e6f57b9bdab',
+    'src/third_party/cld_2/src': None,
+    'src/third_party/libjpeg_turbo': None,
+    'src/third_party/ots': None,
+    'src/third_party/ffmpeg': None,
+    'src/third_party/hunspell': None,
+    'src/third_party/swig/Lib': None,
+    'src/third_party/nss':
+      (Var("git.chromium.org")) + '/chromium/deps/nss.git@87b96db4268293187d7cf741907a6d5d1d8080e0'
+  },
+  'unix': {
+    'src/third_party/fontconfig/src':
+      (Var("git.chromium.org")) + '/external/fontconfig.git@f16c3118e25546c1b749f9823c51827a60aeb5c1',
+    'src/third_party/freetype2/src':
+      (Var("git.chromium.org")) + '/chromium/src/third_party/freetype2.git@d699c2994ecc178c4ed05ac2086061b2034c2178',
+    'src/third_party/pyelftools':
+      (Var("git.chromium.org")) + '/chromiumos/third_party/pyelftools.git@bdc1d380acd88d4bfaf47265008091483b0d614e',
+    'src/third_party/chromite':
+      (Var("git.chromium.org")) + '/chromiumos/chromite.git@8e92d5c24da7967e27ab2498abc2d2f7ac6ec65a',
+    'build/third_party/xvfb':
+      '/trunk/tools/third_party/xvfb@125214',
+    'src/third_party/xdg-utils':
+      (Var("git.chromium.org")) + '/chromium/deps/xdg-utils.git@d80274d5869b17b8c9067a1022e4416ee7ed5e0d',
+    'src/third_party/undoview':
+      (Var("git.chromium.org")) + '/chromium/deps/undoview.git@3ba503e248f3cdbd81b78325a24ece0984637559',
+    'src/third_party/cros_system_api':
+      (Var("git.chromium.org")) + '/chromiumos/platform/system_api.git@f0fc55329fa536195861778a2ddc6115b4a977bc',
+    'src/chrome/tools/test/reference_build/chrome_linux':
+      (Var("git.chromium.org")) + '/chromium/reference_builds/chrome_linux64.git@033d053a528e820e1de3e2db766678d862a86b36',
+    'src/third_party/swig/linux':
+      (Var("git.chromium.org")) + '/chromium/deps/swig/linux.git@866b8e0e0e0cfe99ebe608260030916ca0c3f92d',
+    'src/third_party/liblouis/src':
+      (Var("git.chromium.org")) + '/external/liblouis-github.git@5f9c03f2a3478561deb6ae4798175094be8a26c2',
+    'build/third_party/cbuildbot_chromite':
+      (Var("git.chromium.org")) + '/chromiumos/chromite.git@1e95b44e033daa6b48e2e9702c5b08a9410f11d8',
+    'src/third_party/lss':
+      (Var("git.chromium.org")) + '/external/linux-syscall-support/lss.git@952107fa7cea0daaabead28c0e92d579bee517eb'
+  },
+  'android': {
+    'src/third_party/android_webview_glue/src':
+      (Var("git.chromium.org")) + '/external/android_webview_glue.git@a1b0248c80f239e2f6476b9f395b27d0ba1eb3cd',
+    'src/third_party/jarjar':
+      (Var("git.chromium.org")) + '/chromium/deps/jarjar.git@2e1ead4c68c450e0b77fe49e3f9137842b8b6920',
+    'src/third_party/android_tools':
+      (Var("git.chromium.org")) + '/android_tools.git@d2b86205ff973a3844020feacb35ca6b1d82efbe',
+    'src/pdf': None,
+    'src/third_party/apache-mime4j':
+      (Var("git.chromium.org")) + '/chromium/deps/apache-mime4j.git@28cb1108bff4b6cf0a2e86ff58b3d025934ebe3a',
+    'src/third_party/elfutils/src':
+      (Var("git.chromium.org")) + '/external/elfutils.git@249673729a7e5dbd5de4f3760bdcaa3d23d154d7',
+    'src/third_party/freetype':
+      (Var("git.chromium.org")) + '/chromium/src/third_party/freetype.git@a2b9955b49034a51dfbc8bf9f4e9d312149cecac',
+    'src/third_party/junit/src':
+      (Var("git.chromium.org")) + '/external/junit.git@c62e2df8dbecccb1b434d4ba8843b59e90b03266',
+    'src/third_party/eyesfree/src/android/java/src/com/googlecode/eyesfree/braille':
+      (Var("git.chromium.org")) + '/external/eyes-free/braille/client/src/com/googlecode/eyesfree/braille.git@77bf6edb0138e3a38a2772248696f130dab45e34',
+    'src/third_party/httpcomponents-client':
+      (Var("git.chromium.org")) + '/chromium/deps/httpcomponents-client.git@285c4dafc5de0e853fa845dce5773e223219601c',
+    'src/third_party/findbugs':
+      (Var("git.chromium.org")) + '/chromium/deps/findbugs.git@7f69fa78a6db6dc31866d09572a0e356e921bf12',
+    'src/third_party/lss':
+      (Var("git.chromium.org")) + '/external/linux-syscall-support/lss.git@952107fa7cea0daaabead28c0e92d579bee517eb',
+    'src/third_party/android_protobuf/src':
+      (Var("git.chromium.org")) + '/external/android_protobuf.git@94f522f907e3f34f70d9e7816b947e62fddbb267',
+    'src/third_party/jsr-305/src':
+      (Var("git.chromium.org")) + '/external/jsr-305.git@642c508235471f7220af6d5df2d3210e3bfc0919',
+    'src/third_party/httpcomponents-core':
+      (Var("git.chromium.org")) + '/chromium/deps/httpcomponents-core.git@9f7180a96f8fa5cab23f793c14b413356d419e62'
+  }
+}
+
+deps = {
+  'depot_tools':
+    '/trunk/tools/depot_tools@292164',
+  'src/third_party/sfntly/cpp/src':
+    (Var("git.chromium.org")) + '/external/sfntly/cpp/src.git@1bdaae8fc788a5ac8936d68bf24f37d977a13dac',
+  'src/third_party/bidichecker':
+    (Var("git.chromium.org")) + '/external/bidichecker/lib.git@97f2aa645b74c28c57eca56992235c79850fa9e0',
+  'src/third_party/libc++/trunk':
+    (Var("git.chromium.org")) + '/chromium/llvm-project/libcxx.git@48198f9110397fff47fe7c37cbfa296be7d44d3d',
+  'src/third_party/libwebm/source':
+    (Var("git.chromium.org")) + '/webm/libwebm.git@0d4cb404ea4195e5e21d04db2c955615535ce62e',
+  'src/third_party/usrsctp/usrsctplib':
+    (Var("git.chromium.org")) + '/external/usrsctplib.git@8975bd5397c2ec97f50e0b87b544054e0536bfe1',
+  'src/third_party/openmax_dl':
+    (Var("git.chromium.org")) + '/external/webrtc/deps/third_party/openmax.git@79e64bc9243e5ff11822434cf39b9fabefff3bfb',
+  'src/third_party/libc++abi/trunk':
+    (Var("git.chromium.org")) + '/chromium/llvm-project/libcxxabi.git@4ad1009ab3a59fa7a6896d74d5e4de5885697f95',
+  'build/scripts/private/data/reliability':
+    '/trunk/src/chrome/test/data/reliability@291312',
+  'src/third_party/flac':
+    (Var("git.chromium.org")) + '/chromium/deps/flac.git@0635a091379d9677f1ddde5f2eec85d0f096f219',
+  'src/media/cdm/ppapi/api':
+    (Var("git.chromium.org")) + '/chromium/cdm.git@41c8183a3966a17b440dbe606cb2840e1b7ce884',
+  'src/third_party/skia':
+    (Var("git.chromium.org")) + '/skia.git@e957df076cb9c82161ad88e20b1be80780d3025e',
+  'src/tools/swarming_client':
+    (Var("git.chromium.org")) + '/external/swarming.client.git@79940aeeec0ace78ade0fec27515850268761af5',
+  'src/chrome/test/data/perf/frame_rate/content':
+    (Var("git.chromium.org")) + '/chromium/frame_rate/content.git@c10272c88463efeef6bb19c9ec07c42bc8fe22b9',
+  'src/third_party/ots':
+    (Var("git.chromium.org")) + '/external/ots.git@98897009f3ea8a5fa3e20a4a74977da7aaa8e61a',
+  'src/third_party/jsoncpp/source/src/lib_json':
+    (Var("git.chromium.org")) + '/external/jsoncpp/jsoncpp/src/lib_json.git@a8caa51ba2f80971a45880425bf2ae864a786784',
+  'src/third_party/cld_2/src':
+    (Var("git.chromium.org")) + '/external/cld2.git@bb5c092e8c02dcc2319c5056aff2182199d51c2f',
+  'src/third_party/webgl/src':
+    (Var("git.chromium.org")) + '/external/khronosgroup/webgl.git@b1a7210dc4034793e34a2149cb571e85700a85f2',
+  'src/testing/gmock':
+    (Var("git.chromium.org")) + '/external/googlemock.git@896ba0e03f520fb9b6ed582bde2bd00847e3c3f2',
+  'src/third_party/libsrtp':
+    (Var("git.chromium.org")) + '/chromium/deps/libsrtp.git@98284c8600c73812ff4716a6ea157d1e11d417dc',
+  'src/third_party/mesa/src':
+    (Var("git.chromium.org")) + '/chromium/deps/mesa.git@457812d99a213dedf1c4cd38018ff48118d0c44f',
+  'src/third_party/smhasher/src':
+    (Var("git.chromium.org")) + '/external/smhasher.git@e87738e57558e0ec472b2fc3a643b838e5b6e88f',
+  'src/third_party/webrtc':
+    (Var("webrtc")) + '/branches/39/webrtc@7533',
+  'build/scripts/tools/deps2git':
+    '/trunk/tools/deps2git@291329',
+  'src/third_party/hunspell_dictionaries':
+    (Var("git.chromium.org")) + '/chromium/deps/hunspell_dictionaries.git@4560bdd463a3500e2334e85c8a0e9e5d5d6774e7',
+  'src/native_client':
+    (Var("native_client")) + '/branches/2171/src/native_client@13905',
+  'src/third_party/brotli/src':
+    (Var("git.chromium.org")) + '/external/font-compression-reference.git@6cef49677dc4c650ef6e3f56041e0a41803afa8c',
+  'src/third_party/cacheinvalidation/src':
+    (Var("git.chromium.org")) + '/external/google-cache-invalidation-api/src.git@c91bd9d9fed06bf440be64f87b94a2effdb32bc4',
+  'src/third_party/leveldatabase/src':
+    (Var("git.chromium.org")) + '/external/leveldb.git@3f77584eb3f9754bbb7079070873ece3f30a1e6b',
+  'build':
+    '/trunk/tools/build@292166',
+  'src/tools/gyp':
+    (Var("git.chromium.org")) + '/external/gyp.git@46282cedf40ff7fe803be4af357b9d59050f02e4',
+  'src/chrome/test/data/perf/canvas_bench':
+    (Var("git.chromium.org")) + '/chromium/canvas_bench.git@a7b40ea5ae0239517d78845a5fc9b12976bfc732',
+  'src/sdch/open-vcdiff':
+    (Var("git.chromium.org")) + '/external/open-vcdiff.git@438f2a5be6d809bc21611a94cd37bfc8c28ceb33',
+  'src/third_party/angle':
+    (Var("git.chromium.org")) + '/angle/angle.git@5af475edef3fd24b9bbbcb43380825b02436ab2f',
+  'build/third_party/lighttpd':
+    '/trunk/deps/third_party/lighttpd@58968',
+  'src/buildtools':
+    (Var("git.chromium.org")) + '/chromium/buildtools.git@56bc51aff4175d3fa27dcd0faa2c345ab046c8a5',
+  'src/third_party/scons-2.0.1':
+    (Var("git.chromium.org")) + '/native_client/src/third_party/scons-2.0.1.git@1c1550e17fc26355d08627fbdec13d8291227067',
+  'src/third_party/webdriver/pylib':
+    (Var("git.chromium.org")) + '/external/selenium/py.git@5fd78261a75fe08d27ca4835fb6c5ce4b42275bd',
+  'src/third_party/libaddressinput/src':
+    (Var("git.chromium.org")) + '/external/libaddressinput.git@945d96387a716d0d82b195fa69a5e9a701249517',
+  'build/scripts/gsd_generate_index':
+    '/trunk/tools/gsd_generate_index@164784',
+  'src/chrome/browser/resources/pdf/html_office':
+    (Var("git.chromium.org")) + '/chromium/html-office-public.git@eeff97614f65e0578529490d44d412032c3d7359',
+  'src/tools/page_cycler/acid3':
+    (Var("git.chromium.org")) + '/chromium/deps/acid3.git@6be0a66a1ebd7ebc5abc1b2f405a945f6d871521',
+  'src/third_party/libyuv':
+    (Var("libyuv")) + '/branches/m39@1129',
+  'src/third_party/libjingle/source/talk':
+    (Var("git.chromium.org")) + '/external/webrtc/trunk/talk.git@40539b82d5a2c9bcf23d078e997ce0368160f5a3',
+  'src/third_party/libexif/sources':
+    (Var("git.chromium.org")) + '/chromium/deps/libexif/sources.git@ed98343daabd7b4497f97fda972e132e6877c48a',
+  'src/third_party/jsoncpp/source/include':
+    (Var("git.chromium.org")) + '/external/jsoncpp/jsoncpp/include.git@b0dd48e02b6e6248328db78a65b5c601f150c349',
+  'src/third_party/libphonenumber/src/test':
+    (Var("git.chromium.org")) + '/external/libphonenumber/cpp/test.git@883b7b86541d64b2691f7c0e65facb0b08db73e8',
+  'src/third_party/pdfium':
+    'https://pdfium.googlesource.com/pdfium.git@1a17ba837c28ca53b99ef1ada486847c609d533d',
+  'src/third_party/libphonenumber/src/phonenumbers':
+    (Var("git.chromium.org")) + '/external/libphonenumber/cpp/src/phonenumbers.git@8d8b5b3b2035197795d27573d4cf566b5d9ad689',
+  'src/third_party/libphonenumber/src/resources':
+    (Var("git.chromium.org")) + '/external/libphonenumber/resources.git@de095548d2ae828a414e01f3951bfefba902b4e4',
+  'src/third_party/trace-viewer':
+    (Var("git.chromium.org")) + '/external/trace-viewer.git@76a4496033c164d8be9ee8c57f702b0859cb1911',
+  'src/third_party/yasm/source/patched-yasm':
+    (Var("git.chromium.org")) + '/chromium/deps/yasm/patched-yasm.git@c960eb11ccda80b10ed50be39df4f0663b371d1d',
+  'src/third_party/safe_browsing/testing':
+    (Var("git.chromium.org")) + '/external/google-safe-browsing/testing.git@9d7e8064f3ca2e45891470c9b5b1dce54af6a9d6',
+  'src/third_party/ffmpeg':
+    (Var("git.chromium.org")) + '/chromium/third_party/ffmpeg.git@438ff61fe51641665f0ec3bc55e7b416d0aa251a',
+  'build/scripts/command_wrapper/bin':
+    '/trunk/tools/command_wrapper/bin@135178',
+  'src/third_party/pyftpdlib/src':
+    (Var("git.chromium.org")) + '/external/pyftpdlib.git@2be6d65e31c7ee6320d059f581f05ae8d89d7e45',
+  'src/chrome/test/data/extensions/api_test/permissions/nacl_enabled/bin':
+    (Var("native_client")) + '/branches/2171/src/native_client/tests/prebuilt@13905',
+  'src/third_party/icu':
+    (Var("git.chromium.org")) + '/chromium/deps/icu52.git@d2abf6c1e1f986f4a8db0341b8a8c55c55ec1174',
+  'src/third_party/opus/src':
+    (Var("git.chromium.org")) + '/chromium/deps/opus.git@cae696156f1e60006e39821e79a1811ae1933c69',
+  'src/third_party/colorama/src':
+    (Var("git.chromium.org")) + '/external/colorama.git@799604a1041e9b3bc5d2789ecbd7e8db2e18e6b8',
+  'src/third_party/snappy/src':
+    (Var("git.chromium.org")) + '/external/snappy.git@762bb32f0c9d2f31ba4958c7c0933d22e80c20bf',
+  'src/third_party/webpagereplay':
+    (Var("git.chromium.org")) + '/external/web-page-replay.git@2f7b704b8b567983c040f555d3e46f9766db8e87',
+  'src/third_party/WebKit':
+    (Var("git.chromium.org")) + '/chromium/blink.git@e17a1818a3674776f83cb20461e90763d28bf1c9',
+  'src/breakpad/src':
+    (Var("git.chromium.org")) + '/external/google-breakpad/src.git@35189355da4b65ed5e7692f790c240a9ab347731',
+  'src/third_party/hunspell':
+    (Var("git.chromium.org")) + '/chromium/deps/hunspell.git@c956c0e97af00ef789afb2f64d02c9a5a50e6eb1',
+  'src/tools/deps2git':
+    (Var("git.chromium.org")) + '/chromium/tools/deps2git.git@f04828eb0b5acd3e7ad983c024870f17f17b06d9',
+  'src/tools/grit':
+    (Var("git.chromium.org")) + '/external/grit-i18n.git@740badd5e3e44434a9a47b5d16749daac1e8ea80',
+  'src/third_party/libjpeg_turbo':
+    (Var("git.chromium.org")) + '/chromium/deps/libjpeg_turbo.git@034e9a9747e0983bc19808ea70e469bc8342081f',
+  'src/testing/gtest':
+    (Var("git.chromium.org")) + '/external/googletest.git@4650552ff637bb44ecf7784060091cbed3252211',
+  'src/v8':
+    (Var("v8")) + '/branches/3.29@25232',
+  'src/third_party/pywebsocket/src':
+    (Var("git.chromium.org")) + '/external/pywebsocket/src.git@cb349e87ddb30ff8d1fa1a89be39cec901f4a29c',
+  'src/third_party/libvpx':
+    (Var("git.chromium.org")) + '/chromium/deps/libvpx.git@efe9712d52c2d216fb3d1ceb508b8148847a7e4b',
+  'src/third_party/boringssl/src':
+    'https://boringssl.googlesource.com/boringssl.git@01fe820ab957514f6b83e511492de1b3c03649d5',
+  'src/third_party/swig/Lib':
+    (Var("git.chromium.org")) + '/chromium/deps/swig/Lib.git@f2a695d52e61e6a8d967731434f165ed400f0d69'
+}
+
+skip_child_includes = [
+  'breakpad',
+  'delegate_execute',
+  'metro_driver',
+  'native_client_sdk',
+  'o3d',
+  'sdch',
+  'skia',
+  'testing',
+  'third_party',
+  'v8',
+  'win8'
+]
+
+hooks = [{
+  'action': ['python',
+  'src/build/landmines.py'],
+  'pattern':
+    '.',
+  'name':
+    'landmines'
+},
+{
+  'action': ['python',
+  'src/build/download_nacl_toolchains.py',
+  '--exclude',
+  'arm_trusted'],
+  'pattern':
+    '.',
+  'name':
+    'nacltools'
+},
+{
+  'action': ['python',
+  'src/build/linux/install-arm-sysroot.py',
+  '--linux-only'],
+  'pattern':
+    '.',
+  'name':
+    'sysroot'
+},
+{
+  'action': ['python',
+  'src/chrome/installer/linux/sysroot_scripts/install-debian.wheezy.sysroot.py',
+  '--linux-only',
+  '--arch=amd64'],
+  'pattern':
+    '.',
+  'name':
+    'sysroot'
+},
+{
+  'action': ['python',
+  'src/chrome/installer/linux/sysroot_scripts/install-debian.wheezy.sysroot.py',
+  '--linux-only',
+  '--arch=i386'],
+  'pattern':
+    '.',
+  'name':
+    'sysroot'
+},
+{
+  'action': ['python',
+  'src/build/vs_toolchain.py',
+  'update'],
+  'pattern':
+    '.',
+  'name':
+    'win_toolchain'
+},
+{
+  'action': ['python',
+  'src/tools/clang/scripts/update.py',
+  '--if-needed'],
+  'pattern':
+    '.',
+  'name':
+    'clang'
+},
+{
+  'action': ['python',
+  'src/build/util/lastchange.py',
+  '-o',
+  'src/build/util/LASTCHANGE'],
+  'pattern':
+    '.',
+  'name':
+    'lastchange'
+},
+{
+  'action': ['python',
+  'src/build/util/lastchange.py',
+  '-s',
+  'src/third_party/WebKit',
+  '-o',
+  'src/build/util/LASTCHANGE.blink'],
+  'pattern':
+    '.',
+  'name':
+    'lastchange'
+},
+{
+  'action': ['download_from_google_storage',
+  '--no_resume',
+  '--platform=win32',
+  '--no_auth',
+  '--bucket',
+  'chromium-gn',
+  '-s',
+  'src/buildtools/win/gn.exe.sha1'],
+  'pattern':
+    '.',
+  'name':
+    'gn_win'
+},
+{
+  'action': ['download_from_google_storage',
+  '--no_resume',
+  '--platform=darwin',
+  '--no_auth',
+  '--bucket',
+  'chromium-gn',
+  '-s',
+  'src/buildtools/mac/gn.sha1'],
+  'pattern':
+    '.',
+  'name':
+    'gn_mac'
+},
+{
+  'action': ['download_from_google_storage',
+  '--no_resume',
+  '--platform=linux*',
+  '--no_auth',
+  '--bucket',
+  'chromium-gn',
+  '-s',
+  'src/buildtools/linux32/gn.sha1'],
+  'pattern':
+    '.',
+  'name':
+    'gn_linux32'
+},
+{
+  'action': ['download_from_google_storage',
+  '--no_resume',
+  '--platform=linux*',
+  '--no_auth',
+  '--bucket',
+  'chromium-gn',
+  '-s',
+  'src/buildtools/linux64/gn.sha1'],
+  'pattern':
+    '.',
+  'name':
+    'gn_linux64'
+},
+{
+  'action': ['download_from_google_storage',
+  '--no_resume',
+  '--platform=win32',
+  '--no_auth',
+  '--bucket',
+  'chromium-clang-format',
+  '-s',
+  'src/buildtools/win/clang-format.exe.sha1'],
+  'pattern':
+    '.',
+  'name':
+    'clang_format_win'
+},
+{
+  'action': ['download_from_google_storage',
+  '--no_resume',
+  '--platform=darwin',
+  '--no_auth',
+  '--bucket',
+  'chromium-clang-format',
+  '-s',
+  'src/buildtools/mac/clang-format.sha1'],
+  'pattern':
+    '.',
+  'name':
+    'clang_format_mac'
+},
+{
+  'action': ['download_from_google_storage',
+  '--no_resume',
+  '--platform=linux*',
+  '--no_auth',
+  '--bucket',
+  'chromium-clang-format',
+  '-s',
+  'src/buildtools/linux64/clang-format.sha1'],
+  'pattern':
+    '.',
+  'name':
+    'clang_format_linux'
+},
+{
+  'action': ['python',
+  'src/third_party/binutils/download.py'],
+  'pattern':
+    'src/third_party/binutils',
+  'name':
+    'binutils'
+},
+{
+  'action': ['download_from_google_storage',
+  '--no_resume',
+  '--platform=linux*',
+  '--no_auth',
+  '--bucket',
+  'chromium-eu-strip',
+  '-s',
+  'src/build/linux/bin/eu-strip.sha1'],
+  'pattern':
+    '.',
+  'name':
+    'eu-strip'
+},
+{
+  'action': ['download_from_google_storage',
+  '--no_resume',
+  '--platform=win32',
+  '--no_auth',
+  '--bucket',
+  'chromium-drmemory',
+  '-s',
+  'src/third_party/drmemory/drmemory-windows-sfx.exe.sha1'],
+  'pattern':
+    '.',
+  'name':
+    'drmemory'
+},
+{
+  'action': ['python',
+  'src/build/get_syzygy_binaries.py',
+  '--output-dir=src/third_party/syzygy/binaries',
+  '--revision=363bc02a09c380b6f5f397606cc0744d85d54a51',
+  '--overwrite'],
+  'pattern':
+    '.',
+  'name':
+    'syzygy-binaries'
+},
+{
+  'action': ['download_from_google_storage',
+  '--no_resume',
+  '--platform=win32',
+  '--directory',
+  '--recursive',
+  '--no_auth',
+  '--num_threads=16',
+  '--bucket',
+  'chromium-apache-win32',
+  'src/third_party/apache-win32'],
+  'pattern':
+    '\\.sha1',
+  'name':
+    'apache_win32'
+},
+{
+  'action': ['python',
+  'src/build/gyp_chromium'],
+  'pattern':
+    '.',
+  'name':
+    'gyp'
+},
+{
+  'action': ['python',
+  'src/tools/check_git_config.py',
+  '--running-as-hook'],
+  'pattern':
+    '.',
+  'name':
+    'check_git_config'
+},
+{
+  'action': [
+    'python',
+    'src/tools/remove_stale_pyc_files.py',
+    'src/tools'],
+    'pattern':
+      'src/tools/.*\\.py',
+    'name':
+      'remove_stale_pyc_files'
+  }
+]
+
+include_rules = [
+  '+base',
+  '+build',
+  '+ipc',
+  '+library_loaders',
+  '+testing',
+  '+third_party/icu/source/common/unicode',
+  '+third_party/icu/source/i18n/unicode',
+  '+url'
+]
+